--- conflicted
+++ resolved
@@ -36,9 +36,6 @@
 class ForceBalanceSystemTest(ForceBalanceTestCase):
     def teardown_method(self):
         os.system('rm -rf results *.bak *.tmp')
-        #os.remove('results')
-        #shutil.rmtree('*.bak')
-        #shutil.rmtree('*.tmp')
         super().teardown_method()
 
 class TestWaterTutorial(ForceBalanceSystemTest):
@@ -346,10 +343,7 @@
         self.logger.debug("\nOptimizer finished. Final results:\n")
         self.logger.debug(str(result) + '\n')
         msg = "Calculation results have changed from previously calculated values.\n If this seems reasonable, update EXPECTED_ETHANOL_RESULTS in test_system.py with these values"
-<<<<<<< HEAD
         np.testing.assert_allclose(EXPECTED_ETHANOL_RESULTS,result,atol=0.020, err_msg=msg)
-=======
-        np.testing.assert_array_almost_equal(EXPECTED_ETHANOL_RESULTS,result,decimal=0.020, err_msg=msg)
 
 class TestOpenFFTorsionProfileStudy(ForceBalanceSystemTest):
     def setup_method(self, method):
@@ -405,5 +399,4 @@
         self.logger.debug(str(result) + '\n')
 
         msg="\nCalculation results have changed from previously calculated values.\n If this seems reasonable, update EXPECTED_OPENFF_TORSIONPROFILE_RESULTS in test_system.py with these values"
-        np.testing.assert_array_almost_equal(EXPECTED_OPENFF_TORSIONPROFILE_RESULTS,result,decimal=0.001,err_msg=msg)
->>>>>>> bf45f380
+        np.testing.assert_array_almost_equal(EXPECTED_OPENFF_TORSIONPROFILE_RESULTS,result,decimal=0.001,err_msg=msg)