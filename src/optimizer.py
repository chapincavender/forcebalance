""" @package forcebalance.optimizer Optimization algorithms.

My current implementation is to have a single optimizer class with several methods
contained inside.

@author Lee-Ping Wang
@date 12/2011

"""

import os, pickle, re, sys
import numpy as np
from copy import deepcopy
from numpy.linalg import eig, norm, solve
import forcebalance
from forcebalance.nifty import col, flat, row, printcool, printcool_dictionary, pvec1d, pmat2d, warn_press_key, invert_svd
from forcebalance.finite_difference import f1d7p, f1d5p, fdwrap
from collections import OrderedDict
import random
<<<<<<< HEAD
from forcebalance.output import getLogger
=======
from baseclass import ForceBalanceBaseClass
from forcebalance.output import getLogger, DEBUG
>>>>>>> b90b66a9
logger = getLogger(__name__)

# Global variable corresponding to the iteration number.
ITERATION_NUMBER = 0
# Global variable corresponding to whether the optimization took a good step.
GOODSTEP = 0

def Counter():
    global ITERATION_NUMBER
    return ITERATION_NUMBER

def GoodStep():
    global GOODSTEP
    return GOODSTEP

class Optimizer(forcebalance.BaseClass):
    """ Optimizer class.  Contains several methods for numerical optimization.

    For various reasons, the optimizer depends on the force field and fitting
    targets (i.e. we cannot treat it as a fully independent numerical optimizer).
    The dependency is rather weak which suggests that I can remove it someday.
    """
        
    def __init__(self,options,Objective,FF):
        """ Create an Optimizer object.
        
        The optimizer depends on both the FF and the fitting targets so there
        is a chain of dependencies: FF --> FitSim --> Optimizer, and FF --> Optimizer
        
        Here's what we do:
        - Take options from the parser
        - Pass in the objective function, force field, all fitting targets

        """
        super(Optimizer, self).__init__(options)

        ## A list of all the things we can ask the optimizer to do.
        self.OptTab    = {'NEWTONRAPHSON'     : self.NewtonRaphson, 
                          'NEWTON'            : self.NewtonRaphson, 
                          'NR'                : self.NewtonRaphson, 
                          'BFGS'              : self.BFGS,
                          'POWELL'            : self.Powell,
                          'SIMPLEX'           : self.Simplex,
                          'ANNEAL'            : self.Anneal,
                          'GENETIC'           : self.GeneticAlgorithm,
                          'CONJUGATEGRADIENT' : self.ConjugateGradient,
                          'SCAN_MVALS'        : self.ScanMVals,
                          'SCAN_PVALS'        : self.ScanPVals,
                          'SINGLE'            : self.SinglePoint,
                          'GRADIENT'          : self.Gradient,
                          'HESSIAN'           : self.Hessian,
                          'FDCHECKG'          : self.FDCheckG,
                          'FDCHECKH'          : self.FDCheckH
                          }
        
        #======================================#
        # Options that are given by the parser #
        #======================================#
        ## The root directory
        self.set_option(options,'root','root')
        ## The job type
        self.set_option(options,'jobtype','jobtype')
        ## Initial step size trust radius
        self.set_option(options,'trust0','trust0')
        ## Minimum trust radius (for noisy objective functions)
        self.set_option(options,'mintrust','mintrust')
        ## Lower bound on Hessian eigenvalue (below this, we add in steepest descent)
        self.set_option(options,'eig_lowerbound','eps')
        ## Guess value for Brent
        self.set_option(options,'lm_guess','lmg')
        ## Step size for numerical finite difference
        self.set_option(options,'finite_difference_h','h')
        ## Number of steps to average over
        self.set_option(options,'objective_history','hist')
        ## Function value convergence threshold
        self.set_option(options,'convergence_objective','conv_obj')
        ## Step size convergence threshold
        self.set_option(options,'convergence_step','conv_stp')
        ## Gradient convergence threshold
        self.set_option(options,'convergence_gradient','conv_grd')
        ## Maximum number of optimization steps
        self.set_option(options,'maxstep','maxstep')
        ## For scan[mp]vals: The parameter index to scan over
        self.set_option(options,'scanindex_num','idxnum')
        ## For scan[mp]vals: The parameter name to scan over, it just looks up an index
        self.set_option(options,'scanindex_name','idxname')
        ## For scan[mp]vals: The values that are fed into the scanner
        self.set_option(options,'scan_vals','scan_vals')
        ## Name of the checkpoint file that we're reading in
        self.set_option(options,'readchk','rchk_fnm')
        ## Name of the checkpoint file that we're writing out
        self.set_option(options,'writechk','wchk_fnm')
        ## Whether to write the checkpoint file at every step
        self.set_option(options,'writechk_step','wchk_step')
        ## Adaptive trust radius adjustment factor
        self.set_option(options,'adaptive_factor','adapt_fac')
        ## Adaptive trust radius adjustment damping
        self.set_option(options,'adaptive_damping','adapt_damp')
        ## Whether to print gradient during each step of the optimization
        self.set_option(options,'print_gradient','print_grad')
        ## Whether to print Hessian during each step of the optimization
        self.set_option(options,'print_hessian','print_hess')
        ## Whether to print parameters during each step of the optimization
        self.set_option(options,'print_parameters','print_vals')
        ## Error tolerance (if objective function rises by less than this, then the optimizer will forge ahead!)
        self.set_option(options,'error_tolerance','err_tol')
        ## Search tolerance (The nonlinear search will stop if the change is below this threshold)
        self.set_option(options,'search_tolerance','search_tol')
        self.set_option(options,'read_mvals')
        self.set_option(options,'read_pvals')
        
        #======================================#
        #     Variables which are set here     #
        #======================================#
        ## The objective function (needs to pass in when I instantiate)
        self.Objective = Objective
        ## Whether the penalty function is hyperbolic
        self.bhyp      = Objective.Penalty.ptyp != 2
        ## The force field itself
        self.FF        = FF
        
        #======================================#
        #    Variables from the force field    #
        #======================================#
        ## The indices to be excluded from the Hessian update
        self.excision  = list(FF.excision)

        ## Number of parameters
        self.np        = FF.np
        ## The original parameter values
        if options['read_mvals'] != None:
            self.mvals0    = np.array(options['read_mvals'])
        elif options['read_pvals'] != None:
            self.mvals0    = FF.create_mvals(options['read_pvals'])
        else:
            self.mvals0    = np.zeros(self.FF.np)

        ## Print the optimizer options.
        printcool_dictionary(self.PrintOptionDict, title="Setup for optimizer")
        ## Load the checkpoint file.
        self.readchk()
        
    def Run(self):
        """ Call the appropriate optimizer.  This is the method we might want to call from an executable. """

        xk = self.OptTab[self.jobtype]()
        
        ## Sometimes the optimizer doesn't return anything (i.e. in the case of a single point calculation)
        ## In these situations, don't do anything
        if xk == None: return

        ## Check derivatives by finite difference after the optimization is over (for good measure)
        check_after = False
        if check_after:
            self.mvals0 = xk.copy()
            self.FDCheckG()

        ## Print out final answer
        final_print = True
        if final_print:
            bar = printcool("Final optimization parameters:\n Paste to input file to restart",bold=True,color=4)
            logger.info("read_mvals\n")
            self.FF.print_map(xk)
            logger.info("/read_mvals\n")
            bar = printcool("Final physical parameters:",bold=True,color=4)
            self.FF.print_map(self.FF.create_pvals(xk))
            logger.info(bar)
            self.FF.make(xk,False,'result')
            logger.info("\nThe final force field has been printed to the 'result' directory.\n")
            #bar = printcool("\x1b[1;45;93mCongratulations, ForceBalance has finished\x1b[0m\n\x1b[1;45;93mGive yourself a pat on the back!\x1b[0m")
            bar = printcool("Congratulations, ForceBalance has finished\nGive yourself a pat on the back!",ansi="1;44;93")

        ## Write out stuff to checkpoint file
        self.writechk()

        return xk
            
    def MainOptimizer(self,b_BFGS=0):
        """ The main ForceBalance adaptive trust-radius pseudo-Newton optimizer.  Tried and true in many situations. :)

        Usually this function is called with the BFGS or NewtonRaphson
        method.  The NewtonRaphson method is consistently the best
        method I have, because I always provide at least an
        approximate Hessian to the objective function.  The BFGS
        method is vestigial and currently does not work.

        BFGS is a pseudo-Newton method in the sense that it builds an
        approximate Hessian matrix from the gradient information in previous
        steps; Newton-Raphson requires the actual Hessian matrix.
        However, the algorithms are similar in that they both compute the
        step by inverting the Hessian and multiplying by the gradient.

        The method adaptively changes the step size.  If the step is
        sufficiently good (i.e. the objective function goes down by a
        large fraction of the predicted decrease), then the step size
        is increased; if the step is bad, then it rejects the step and
        tries again.

        The optimization is terminated after either a function value or
        step size tolerance is reached.

        @param[in] b_BFGS Switch to use BFGS (True) or Newton-Raphson (False)

        """
        if any(['liquid' in tgt.name.lower() for tgt in self.Objective.Targets]) and self.conv_obj < 1e-3:
            warn_press_key("Condensed phase targets detected - may not converge with current choice of convergence_objective (%.e)\nRecommended range is 1e-2 - 1e-1 for this option." % self.conv_obj)
        # Parameters for the adaptive trust radius
        a = self.adapt_fac  # Default value is 0.5, decrease to make more conservative.  Zero to turn off all adaptive.
        b = self.adapt_damp # Default value is 0.5, increase to make more conservative
        printcool( "Main Optimizer\n%s Mode%s" % ("BFGS" if b_BFGS else "Newton-Raphson", " (Static Radius)" if a == 0.0 else " (Adaptive Radius)"), ansi=1, bold=1)
        # First, set a bunch of starting values
        Ord         = 1 if b_BFGS else 2
        #Ord         = 2
        global ITERATION_NUMBER
        ITERATION_NUMBER = 0
        global GOODSTEP
        Best_Step = 1
        if all(i in self.chk for i in ['xk','X','G','H','ehist','x_best','xk_prev','trust']):
            logger.info("Reading initial objective, gradient, Hessian from checkpoint file\n")
            xk, X, G, H, ehist     = self.chk['xk'], self.chk['X'], self.chk['G'], self.chk['H'], self.chk['ehist']
            X_best, xk_prev, trust = self.chk['x_best'], self.chk['xk_prev'], self.chk['trust']
        else:
            xk       = self.mvals0.copy()
            logger.info('\n')
            data     = self.Objective.Full(xk,Ord,verbose=True)
            X, G, H  = data['X'], data['G'], data['H']
            ehist    = np.array([X])
            xk_prev  = xk.copy()
            trust    = abs(self.trust0)
            X_best   = X

        X_prev   = X
        G_prev   = G.copy()
        H_stor   = H.copy()
        ndx    = 0.0
        color  = "\x1b[1m"
        nxk = norm(xk)
        ngr = norm(G)

        Quality  = 0.0
        restep = False
        GOODSTEP = 1
        Ord         = 1 if b_BFGS else 2

        while 1: # Loop until convergence is reached.
            ## Put data into the checkpoint file
            self.chk = {'xk': xk, 'X' : X, 'G' : G, 'H': H, 'ehist': ehist,
                        'x_best': X_best,'xk_prev': xk_prev, 'trust': trust}
            if self.wchk_step:
                self.writechk()
            stdfront = len(ehist) > self.hist and np.std(np.sort(ehist)[:self.hist]) or (len(ehist) > 0 and np.std(ehist) or 0.0)
            stdfront *= 2
            logger.info("%6s%12s%12s%12s%14s%12s%12s\n" % ("Step", "  |k|  ","  |dk|  "," |grad| ","    -=X2=-  ","Delta(X2)", "StepQual"))
            logger.info("%6i%12.3e%12.3e%12.3e%s%14.5e\x1b[0m%12.3e% 11.3f\n\n" % (ITERATION_NUMBER, nxk, ndx, ngr, color, X, stdfront, Quality))
            # Check the convergence criteria
            if ngr < self.conv_grd:
                logger.info("Convergence criterion reached for gradient norm (%.2e)\n" % self.conv_grd)
                break
            if ITERATION_NUMBER == self.maxstep:
                logger.info("Maximum number of optimization steps reached (%i)\n" % ITERATION_NUMBER)
                break
            if ndx < self.conv_stp and ITERATION_NUMBER > 0 and not restep:
                logger.info("Convergence criterion reached in step size (%.2e)\n" % self.conv_stp)
                break
            if stdfront < self.conv_obj and len(ehist) > self.hist and not restep: # Factor of two is so [0,1] stdev is normalized to 1
                logger.info("Convergence criterion reached for objective function (%.2e)\n" % self.conv_obj)
                break
            if self.print_grad:
                bar = printcool("Total Gradient",color=4)
                self.FF.print_map(vals=G,precision=8)
                logger.info(bar)
            if self.print_hess:
                bar = printcool("Total Hessian",color=4)
                pmat2d(H,precision=8)
                logger.info(bar)
            for key, val in self.Objective.ObjDict.items():
                if Best_Step:
                    self.Objective.ObjDict_Last[key] = val
            restep = False
            dx, dX_expect, bump = self.step(xk, data, trust)
            old_pk = self.FF.create_pvals(xk)
            old_xk = xk.copy()
            # Increment the iteration counter.
            ITERATION_NUMBER += 1
            # Take a step in the parameter space.
            xk += dx
            if self.print_vals:
                pk = self.FF.create_pvals(xk)
                dp = pk - old_pk
                bar = printcool("Mathematical Parameters (Current + Step = Next)",color=5)
                self.FF.print_map(vals=["% .4e %s %.4e = % .4e" % (old_xk[i], '+' if dx[i] >= 0 else '-', abs(dx[i]), xk[i]) for i in range(len(xk))])
                logger.info(bar)
                bar = printcool("Physical Parameters (Current + Step = Next)",color=5)
                self.FF.print_map(vals=["% .4e %s %.4e = % .4e" % (old_pk[i], '+' if dp[i] >= 0 else '-', abs(dp[i]), pk[i]) for i in range(len(pk))])
                logger.info(bar)
            # Evaluate the objective function and its derivatives.
            data        = self.Objective.Full(xk,Ord,verbose=True)
            X, G, H = data['X'], data['G'], data['H']
            ndx = norm(dx)
            nxk = norm(xk)
            ngr = norm(G)
            drc = abs(flat(dx)).argmax()

            dX_actual = X - X_prev
            try:
                Quality = dX_actual / dX_expect
            except:
                logger.warning("Warning: Step size of zero detected (i.e. wrong direction).  Try reducing the finite_difference_h parameter\n")
                Quality = 1.0 # This is a step length of zero.

            if Quality <= 0.25 and X < (X_prev + self.err_tol) and self.trust0 > 0:
                # If the step quality is bad, then we should decrease the trust radius.
                trust = max(ndx*(1./(1+a)), self.mintrust)
                logger.info("Low quality step, reducing trust radius to % .4e\n" % trust)
            if Quality >= 0.75 and bump and self.trust0 > 0:
                # If the step quality is good, then we should increase the trust radius.
                # The 'a' factor is how much we should grow or shrink the trust radius each step
                # and the 'b' factor determines how closely we are tied down to the original value.
                # Recommend values 0.5 and 0.5
                trust += a*trust*np.exp(-b*(trust/self.trust0 - 1))
            if X > (X_prev + self.err_tol):
                Best_Step = 0
                # Toggle switch for rejection (experimenting with no rejection)
                Rejects = True
                GOODSTEP = 0
                Reevaluate = True
                trust = max(ndx*(1./(1+a)), self.mintrust)
                logger.info("Rejecting step and reducing trust radius to % .4e\n" % trust)
                if Rejects:
                    xk = xk_prev.copy()
                    if Reevaluate:
                        restep = True
                        color = "\x1b[91m"
                        logger.info("%6s%12s%12s%12s%14s%12s%12s\n" % ("Step", "  |k|  ","  |dk|  "," |grad| ","    -=X2=-  ","Delta(X2)", "StepQual"))
                        logger.info("%6i%12.3e%12.3e%12.3e%s%14.5e\x1b[0m%12.3e% 11.3f\n\n" % (ITERATION_NUMBER, nxk, ndx, ngr, color, X, stdfront, Quality))
                        printcool("Objective function rises!\nRe-evaluating at the previous point..",color=1)
                        ITERATION_NUMBER += 1
                        data        = self.Objective.Full(xk,Ord,verbose=True)
                        GOODSTEP = 1
                        X, G, H = data['X'], data['G'], data['H']
                        X_prev = X
                        dx *= 0
                        ndx = norm(dx)
                        nxk = norm(xk)
                        ngr = norm(G)
                        Quality = 0.0
                        color = "\x1b[0m"
                    else:
                        color = "\x1b[91m"
                        G = G_prev.copy()
                        H = H_stor.copy()
                        data = deepcopy(datastor)
                    continue
            else:
                GOODSTEP = 1
                if X > X_best:
                    Best_Step = 0
                    color = "\x1b[95m"
                else:
                    Best_Step = 1
                    color = "\x1b[92m"
                    X_best = X
                ehist = np.append(ehist, X)
            # Hessian update for BFGS.
            if b_BFGS:
                Hnew = H_stor.copy()
                Dx   = col(xk - xk_prev)
                Dy   = col(G  - G_prev)
                Mat1 = (Dy*Dy.T)/(Dy.T*Dx)[0,0]
                Mat2 = ((Hnew*Dx)*(Hnew*Dx).T)/(Dx.T*Hnew*Dx)[0,0]
                Hnew += Mat1-Mat2
                H = Hnew.copy()
                data['H'] = H.copy()

            datastor= deepcopy(data)
            G_prev  = G.copy()
            H_stor  = H.copy()
            xk_prev = xk.copy()
            X_prev  = X
            if len(self.FF.parmdestroy_this) > 0:
                self.FF.parmdestroy_save.append(self.FF.parmdestroy_this)
                self.FF.linedestroy_save.append(self.FF.linedestroy_this)
        
        bar = printcool("Final objective function value\nFull: % .6e  Un-penalized: % .6e" % (data['X'],data['X0']), '@', bold=True, color=2)
        return xk


    def step(self, xk, data, trust):
        """ Computes the next step in the parameter space.  There are lots of tricks here that I will document later.

        @param[in] G The gradient
        @param[in] H The Hessian
        @param[in] trust The trust radius
        
        """
        from scipy import optimize

        X, G, H = (data['X0'], data['G0'], data['H0']) if self.bhyp else (data['X'], data['G'], data['H'])
        H1 = H.copy()
        H1 = np.delete(H1, self.excision, axis=0)
        H1 = np.delete(H1, self.excision, axis=1)
        Eig = eig(H1)[0]            # Diagonalize Hessian
        Emin = min(Eig)
        if Emin < self.eps:         # Mix in SD step if Hessian minimum eigenvalue is negative
            # Experiment.
            Adj = max(self.eps, 0.01*abs(Emin)) - Emin
            logger.info("Hessian has a small or negative eigenvalue (%.1e), mixing in some steepest descent (%.1e) to correct this.\n" % (Emin, Adj))
            logger.info("Eigenvalues are:\n")   ###
            pvec1d(Eig)                ###
            H += Adj*np.eye(H.shape[0])

        if self.bhyp:
            G = np.delete(G, self.excision)
            H = np.delete(H, self.excision, axis=0)
            H = np.delete(H, self.excision, axis=1)
            xkd = np.delete(xk, self.excision)
            if self.Objective.Penalty.fmul != 0.0:
                warn_press_key("Using the multiplicative hyperbolic penalty is discouraged!")
            # This is the gradient and Hessian without the contributions from the hyperbolic constraint.
            Obj0 = {'X':X,'G':G,'H':H}
            class Hyper(object):
                def __init__(self, HL, Penalty):
                    self.H = HL.copy()
                    self.dx = 1e10 * np.ones(len(HL),dtype=float)
                    self.Val = 0
                    self.Grad = np.zeros(len(HL),dtype=float)
                    self.Hess = np.zeros((len(HL),len(HL)),dtype=float)
                    self.Penalty = Penalty
                def _compute(self, dx):
                    self.dx = dx.copy()
                    Tmp = np.mat(self.H)*col(dx)
                    Reg_Term   = self.Penalty.compute(xkd+flat(dx), Obj0)
                    self.Val   = (X + np.dot(dx, G) + 0.5*row(dx)*Tmp + Reg_Term[0] - data['X'])[0,0]
                    self.Grad  = flat(col(G) + Tmp) + Reg_Term[1]
                def compute_val(self, dx):
                    if norm(dx - self.dx) > 1e-8:
                        self._compute(dx)
                    return self.Val
                def compute_grad(self, dx):
                    if norm(dx - self.dx) > 1e-8:
                        self._compute(dx)
                    return self.Grad
                def compute_hess(self, dx):
                    if norm(dx - self.dx) > 1e-8:
                        self._compute(dx)
                    return self.Hess
            def hyper_solver(L):
                dx0 = np.zeros(len(xkd),dtype=float)
                #dx0 = np.delete(dx0, self.excision)
                # HL = H + (L-1)**2*np.diag(np.diag(H))
                # Attempt to use plain Levenberg
                HL = H + (L-1)**2*np.eye(len(H))

                HYP = Hyper(HL, self.Objective.Penalty)
                try:
                    Opt1 = optimize.fmin_bfgs(HYP.compute_val,dx0,fprime=HYP.compute_grad,gtol=1e-5,full_output=True,disp=0)
                except:
                    Opt1 = optimize.fmin(HYP.compute_val,dx0,full_output=True,disp=0)
                try:
                    Opt2 = optimize.fmin_bfgs(HYP.compute_val,-xkd,fprime=HYP.compute_grad,gtol=1e-5,full_output=True,disp=0)
                except:
                    Opt2 = optimize.fmin(HYP.compute_val,-xkd,full_output=True,disp=0)
                #Opt2 = optimize.fmin(HYP.compute_val,-xkd,full_output=True,disp=0)
                dx1, sol1 = Opt1[0], Opt1[1]
                dx2, sol2 = Opt2[0], Opt2[1]
                dxb, sol = (dx1, sol1) if sol1 <= sol2 else (dx2, sol2)
                for i in self.excision:    # Reinsert deleted coordinates - don't take a step in those directions
                    dxb = np.insert(dxb, i, 0)
                return dxb, sol
        else:
            # G0 and H0 are used for determining the expected function change.
            G0 = G.copy()
            H0 = H.copy()
            G = np.delete(G, self.excision)
            H = np.delete(H, self.excision, axis=0)
            H = np.delete(H, self.excision, axis=1)
            
            logger.debug("Inverting Hessian:\n")                 ###
            logger.debug(" G:\n")                                ###
            pvec1d(G,precision=5, loglevel=DEBUG)                ###
            logger.debug(" H:\n")                                ###
            pmat2d(H,precision=5, loglevel=DEBUG)                ###
            
            Hi = invert_svd(np.mat(H))
            dx = flat(-1 * Hi * col(G))
            
            logger.debug(" dx:\n")                               ###
            pvec1d(dx,precision=5, loglevel=DEBUG)                     ###
            # dxa = -solve(H, G)          # Take Newton Raphson Step ; use -1*G if want steepest descent.
            # dxa = flat(dxa)
            # print " dxa:"                              ###
            # pvec1d(dxa,precision=5)                    ###
            
            logger.info('\n')                                      ###
            for i in self.excision:    # Reinsert deleted coordinates - don't take a step in those directions
                dx = np.insert(dx, i, 0)
            def para_solver(L):
                # Levenberg-Marquardt
                # HT = H + (L-1)**2*np.diag(np.diag(H))
                # Attempt to use plain Levenberg
                HT = H + (L-1)**2*np.eye(len(H))
                logger.debug("Inverting Scaled Hessian:\n")                       ###
                logger.debug(" G:\n")                                             ###
                pvec1d(G,precision=5, loglevel=DEBUG)                                   ###
                logger.debug(" HT: (Scal = %.4f)\n" % (1+(L-1)**2))               ###
                pmat2d(HT,precision=5, loglevel=DEBUG)                                  ###
                Hi = invert_svd(np.mat(HT))
                dx = flat(-1 * Hi * col(G))
                logger.debug(" dx:\n")                                            ###
                pvec1d(dx,precision=5, loglevel=DEBUG)                                  ###
                # dxa = -solve(HT, G)
                # dxa = flat(dxa)
                # print " dxa:"                                           ###
                # pvec1d(dxa,precision=5)                                 ###
                # print                                                   ###
                sol = flat(0.5*row(dx)*np.mat(H)*col(dx))[0] + np.dot(dx,G)
                for i in self.excision:    # Reinsert deleted coordinates - don't take a step in those directions
                    dx = np.insert(dx, i, 0)
                return dx, sol
    
        def solver(L):
            return hyper_solver(L) if self.bhyp else para_solver(L)
    
        def trust_fun(L):
            N = norm(solver(L)[0])
            logger.debug("\rL = %.4e, Hessian diagonal addition = %.4e: found length %.4e, objective is %.4e\n" % (L, (L-1)**2, N, (N - trust)**2))
            return (N - trust)**2

        def search_fun(L):
            # Evaluate ONLY the objective function.  Most useful when
            # the objective is cheap, but the derivative is expensive.
            dx, sol = solver(L) # dx is how much the step changes from the previous step.
            # This is our trial step.
            xk_ = dx + xk
            Result = self.Objective.Full(xk_,0,verbose=False)['X'] - data['X']
            logger.info("Searching! Hessian diagonal addition = %.4e, L = % .4e, length %.4e, result %.4e\n" % ((L-1)**2,L,norm(dx),Result))
            return Result
        
        if self.trust0 > 0: # This is the trust region code.
            bump = False
            dx, expect = solver(1)
            dxnorm = norm(dx)
            if dxnorm > trust:
                bump = True
                # Tried a few optimizers here, seems like Brent works well.
                # Okay, the problem with Brent is that the tolerance is fractional.  
                # If the optimized value is zero, then it takes a lot of meaningless steps.
                LOpt = optimize.brent(trust_fun,brack=(self.lmg,self.lmg*4),tol=1e-6)
                ### Result = optimize.fmin_powell(trust_fun,3,xtol=self.search_tol,ftol=self.search_tol,full_output=1,disp=0)
                ### LOpt = Result[0]
                dx, expect = solver(LOpt)
                dxnorm = norm(dx)

                logger.info("\rLevenberg-Marquardt: %s step found (length %.3e), % .8f added to Hessian diagonal\n" % ('hyperbolic-regularized' if self.bhyp else 'Newton-Raphson', dxnorm, (LOpt-1)**2))
        else: # This is the nonlinear search code.
            # First obtain a step that is the same length as the provided trust radius.
            LOpt = optimize.brent(trust_fun,brack=(self.lmg,self.lmg*4),tol=1e-6)
            bump = False
            Result = optimize.brent(search_fun,brack=(LOpt,LOpt*4),tol=self.search_tol,full_output=1)
            ### optimize.fmin(search_fun,0,xtol=1e-8,ftol=data['X']*0.1,full_output=1,disp=0)
            ### Result = optimize.fmin_powell(search_fun,3,xtol=self.search_tol,ftol=self.search_tol,full_output=1,disp=0)
            dx, _ = solver(Result[0])
            expect = Result[1]

        ## Decide which parameters to redirect.
        ## Currently not used.
        if self.Objective.Penalty.ptyp in [3,4,5]:
            self.FF.make_redirect(dx+xk)

        return dx, expect, bump

    def NewtonRaphson(self):
        """ Optimize the force field parameters using the Newton-Raphson method (@see MainOptimizer) """
        return self.MainOptimizer(b_BFGS=0)

    def BFGS(self):
        """ Optimize the force field parameters using the BFGS method; currently the recommended choice (@see MainOptimizer) """
        return self.MainOptimizer(b_BFGS=1)

    def ScipyOptimizer(self,Algorithm="None"):
        """ Driver for SciPy optimizations.

        Using any of the SciPy optimizers requires that SciPy is installed.
        This method first defines several wrappers around the objective function that the SciPy
        optimizers can use.  Then it calls the algorith mitself.

        @param[in] Algorithm The optimization algorithm to use, for example 'powell', 'simplex' or 'anneal'

        """
        from scipy import optimize
        def xwrap(func,verbose=True):
            def my_func(mvals):
                if verbose: logger.info('\n')
                Answer = func(mvals,Order=0,verbose=verbose)['X']
                dx = (my_func.x_best - Answer) if my_func.x_best != None else 0.0
                if Answer < my_func.x_best or my_func.x_best == None:
                    color = "\x1b[92m"
                    my_func.x_best = Answer
                else:
                    color = "\x1b[91m"
                if verbose:
                    if self.print_vals:
                        logger.info("k=" + ' '.join(["% .4f" % i for i in mvals]) + '\n')
                    logger.info("X2= %s%12.3e\x1b[0m d(X2)= %12.3e\n" % (color,Answer,dx))
                if Answer != Answer:
                    return 1e10
                else:
                    return Answer
            my_func.x_best = None
            return my_func
        def gwrap(func,verbose=True):
            def my_gfunc(mvals):
                if verbose: logger.info('\n')
                Output = func(mvals,Order=1,verbose=verbose)
                Answer = Output['G']
                Objective = Output['X']
                dx = (my_gfunc.x_best - Objective) if my_gfunc.x_best != None else 0.0
                if Objective < my_gfunc.x_best or my_gfunc.x_best == None:
                    color = "\x1b[92m"
                    my_gfunc.x_best = Objective
                else:
                    color = "\x1b[91m"
                if verbose:
                    if self.print_vals:
                        logger.info("k=" + ' '.join(["% .4f" % i for i in mvals]) + '\n')
                    logger.info("|Grad|= %12.3e X2= %s%12.3e\x1b[0m d(X2)= %12.3e\n\n" % (norm(Answer),color,Objective,dx))
                return Answer
            my_gfunc.x_best = None
            return my_gfunc
        if Algorithm == "powell":
            printcool("Minimizing Objective Function using Powell's Method" , ansi=1, bold=1)
            return optimize.fmin_powell(xwrap(self.Objective.Full),self.mvals0,ftol=self.conv_obj,xtol=self.conv_stp,maxiter=self.maxstep)
        elif Algorithm == "simplex":
            printcool("Minimizing Objective Function using Simplex Method" , ansi=1, bold=1)
            return optimize.fmin(xwrap(self.Objective.Full),self.mvals0,ftol=self.conv_obj,xtol=self.conv_stp,maxiter=self.maxstep,maxfun=self.maxstep*10)
        elif Algorithm == "anneal":
            printcool("Minimizing Objective Function using Simulated Annealing" , ansi=1, bold=1)
            return optimize.anneal(xwrap(self.Objective.Full),self.mvals0,lower=-1*self.trust0*np.ones(self.np),upper=self.trust0*np.ones(self.np),schedule='boltzmann')
        elif Algorithm == "cg":
            printcool("Minimizing Objective Function using Conjugate Gradient" , ansi=1, bold=1)
            return optimize.fmin_cg(xwrap(self.Objective.Full,verbose=False),self.mvals0,fprime=gwrap(self.Objective.Full),gtol=self.conv_grd)

    def GeneticAlgorithm(self):
        
        """ 
        Genetic algorithm, under development. It currently works but a
        genetic algorithm is more like a concept; i.e. there is no
        single way to implement it.
        
        @todo Massive parallelization hasn't been implemented yet

        """
        def generate_fresh(rows, cols):
            new_guys = np.zeros((rows, cols))
            for i in range(rows):
                new_guys[i, int(cols*np.random.random())] = self.trust0 * np.random.randn()
            return new_guys
        
        def cross_over(chrom1, chrom2):
            crosspt = 1 + int((len(chrom1) - 1) * np.random.random())
            Ans1 = np.hstack((chrom1[:crosspt],chrom2[crosspt:]))
            Ans2 = np.hstack((chrom2[:crosspt],chrom1[crosspt:]))
            return Ans1, Ans2

        def mutate(chrom):
            mutpt = int(len(chrom) * np.random.random())
            chrom[mutpt] += self.trust0 * np.random.randn()
            return chrom

        def initial_generation():
            return np.vstack((self.mvals0.copy(),np.random.randn(PopSize, self.FF.np)*self.trust0)) / (self.FF.np ** 0.5)
            #return np.vstack((self.mvals0.copy(),generate_fresh(PopSize, self.np)))

        def calculate_fitness(pop):
            return [self.Objective.Full(i,Order=0,verbose=False)['X'] for i in pop]

        def sort_by_fitness(fits):
            return np.sort(fits), np.argsort(fits)

        def generate_new_population(sorted, pop):
            newpop = pop[sorted[1]]
            # Individuals in this range are kept
            a = range(KeepNum)
            logger.info("Keeping: " + str(a) + '\n')
            random.shuffle(a)
            for i in range(0, KeepNum, 2):
                logger.info("%i and %i reproducing to replace %i and %i\n" % (a[i],a[i+1],len(newpop)-i-2,len(newpop)-i-1))
                newpop[-i-1], newpop[-i-2] = cross_over(newpop[a[i]],newpop[a[i+1]])
            b = range(KeepNum, len(newpop))
            random.shuffle(b)
            for i in b[:MutNum]:
                logger.info("Randomly mutating %i\n" % i)
                newpop[i] = mutate(newpop[i])
            return newpop
            
        def xwrap(func,verbose=True):
            def my_func(mvals):
                if verbose: logger.info('\n')
                Answer = func(mvals,Order=0,verbose=verbose)['X']
                dx = (my_func.x_best - Answer) if my_func.x_best != None else 0.0
                if Answer < my_func.x_best or my_func.x_best == None:
                    color = "\x1b[92m"
                    my_func.x_best = Answer
                else:
                    color = "\x1b[91m"
                if verbose:
                    logger.info("k=" + ' '.join(["% .4f" % i for i in mvals]) + '\n')
                    logger.info("X2= %s%12.3e\x1b[0m d(X2)= %12.3e\n" % (color,Answer,dx))
                return Answer
            my_func.x_best = None
            return my_func

        PopSize = 120
        KeepThresh = 0.5
        MutProb = 0.1
        CrosProb = 0.5
        
        KeepNum = int(KeepThresh * PopSize)
        MutNum = int(MutProb * PopSize)
        CrosNum = int(CrosProb/2 * PopSize) * 2
        Population = initial_generation()
        Gen = 0

        Best = [[],[]]

        while True:
            #print Population
            Fits = calculate_fitness(Population)
            Sorted = sort_by_fitness(Fits)
            logger.info(str(Sorted))
            Best[0].append(Sorted[0][0])
            Best[1].append(Population[Sorted[1][0]])
            logger.info(str(Best))
            if Gen == self.maxstep: break
            Population = generate_new_population(Sorted, Population)
            Gen += 1

        logger.info(str(Best))
        return Population[Sorted[1][0]]
        

    def Simplex(self):
        """ Use SciPy's built-in simplex algorithm to optimize the parameters. @see Optimizer::ScipyOptimizer """
        return self.ScipyOptimizer(Algorithm="simplex")

    def Powell(self):
        """ Use SciPy's built-in Powell direction-set algorithm to optimize the parameters. @see Optimizer::ScipyOptimizer """
        return self.ScipyOptimizer(Algorithm="powell")

    def Anneal(self):
        """ Use SciPy's built-in simulated annealing algorithm to optimize the parameters. @see Optimizer::ScipyOptimizer """
        return self.ScipyOptimizer(Algorithm="anneal")

    def ConjugateGradient(self):
        """ Use SciPy's built-in simulated annealing algorithm to optimize the parameters. @see Optimizer::ScipyOptimizer """
        return self.ScipyOptimizer(Algorithm="cg")

    def Scan_Values(self,MathPhys=1):
        """ Scan through parameter values.

        This option is activated using the inputs:

        @code
        scan[mp]vals
        scan_vals low:hi:nsteps
        scan_idxnum (number) -or-
        scan_idxname (name)
        @endcode
        
        This method goes to the specified parameter indices and scans through
        the supplied values, evaluating the objective function at every step.

        I hope this method will be useful for people who just want to look at
        changing one or two parameters and seeing how it affects the force
        field performance.

        @todo Maybe a multidimensional grid can be done.
        @param[in] MathPhys Switch to use mathematical (True) or physical (False) parameters.
        
        """
        # First make sure that the user entered the correct syntax.
        try:
            vals_in = [float(i) for i in self.scan_vals.split(":")]
        except:
            logger.error("Syntax error: in the input file please use scan_vals low:hi:nsteps\n")
            sys.exit(1)
        if len(vals_in) != 3:
            logger.error("Syntax error: in the input file please use scan_vals low:hi:nsteps\n")
            sys.exit(1)
        idx = [int(i) for i in self.idxnum]
        for j in self.idxname:
            idx += [self.FF.map[i] for i in self.FF.map if j in i]
        idx = set(idx)
        scanvals = np.linspace(vals_in[0],vals_in[1],vals_in[2])
        logger.info(str(vals_in) + '\n')
        logger.info(str(scanvals) + '\n')
        for pidx in idx:
            if MathPhys:
                logger.info("Scanning parameter %i (%s) in the mathematical space\n" % (pidx,self.FF.plist[pidx]))
                vals = self.mvals0.copy()
            else:
                logger.info("Scanning parameter %i (%s) in the physical space\n" % (pidx,self.FF.plist[pidx]))
                self.FF.use_pvals = True
                vals = self.FF.pvals0.copy()
            for i in scanvals:
                vals[pidx] = i
                data        = self.Objective.Full(vals,Order=0)
                logger.info("Value = % .4e Objective = % .4e\n" % (i, data['X']))

    def ScanMVals(self):
        """ Scan through the mathematical parameter space. @see Optimizer::ScanValues """
        self.Scan_Values(1)

    def ScanPVals(self):
        """ Scan through the physical parameter space. @see Optimizer::ScanValues """
        self.Scan_Values(0)

    def SinglePoint(self):
        """ A single-point objective function computation. """
        data        = self.Objective.Full(self.mvals0,Order=0,verbose=True)
        logger.info("The objective function is:" + str(data['X']) + '\n')

    def Gradient(self):
        """ A single-point gradient computation. """
        data        = self.Objective.Full(self.mvals0,Order=1)
        logger.info(str(data['X']) + '\n')
        logger.info(str(data['G']) + '\n')
        logger.info(str(data['H']) + '\n')

    def Hessian(self):
        """ A single-point Hessian computation. """
        data        = self.Objective.Full(self.mvals0,Order=2)
        logger.info(str(data['X']) + '\n')
        logger.info(str(data['G']) + '\n')
        logger.info(str(data['H']) + '\n')

    def FDCheckG(self):
        """ Finite-difference checker for the objective function gradient.

        For each element in the gradient, use a five-point finite difference
        stencil to compute a finite-difference derivative, and compare it to
        the analytic result.

        """

        Adata        = self.Objective.Full(self.mvals0,Order=1)['G']
        Fdata        = np.zeros(self.FF.np,dtype=float)
        printcool("Checking first derivatives by finite difference!\n%-8s%-20s%13s%13s%13s%13s" \
                  % ("Index", "Parameter ID","Analytic","Numerical","Difference","Fractional"),bold=1,color=5)
        for i in range(self.FF.np):
            Fdata[i] = f1d7p(fdwrap(self.Objective.Full,self.mvals0,i,'X',Order=0),self.h)
            Denom = max(abs(Adata[i]),abs(Fdata[i]))
            Denom = Denom > 1e-8 and Denom or 1e-8
            D = Adata[i] - Fdata[i]
            Q = (Adata[i] - Fdata[i])/Denom
            cD = abs(D) > 0.5 and "\x1b[1;91m" or (abs(D) > 1e-2 and "\x1b[91m" or (abs(D) > 1e-5 and "\x1b[93m" or "\x1b[92m"))
            cQ = abs(Q) > 0.5 and "\x1b[1;91m" or (abs(Q) > 1e-2 and "\x1b[91m" or (abs(Q) > 1e-5 and "\x1b[93m" or "\x1b[92m"))
            logger.info("\r    %-8i%-20s% 13.4e% 13.4e%s% 13.4e%s% 13.4e\x1b[0m\n" \
                  % (i, self.FF.plist[i][:20], Adata[i], Fdata[i], cD, D, cQ, Q))

    def FDCheckH(self):
        """ Finite-difference checker for the objective function Hessian.

        For each element in the Hessian, use a five-point stencil in both
        parameter indices to compute a finite-difference derivative, and
        compare it to the analytic result.

        This is meant to be a foolproof checker, so it is pretty slow.  We
        could write a faster checker if we assumed we had accurate first
        derivatives, but it's better to not make that assumption.

        The second derivative is computed by double-wrapping the objective
        function via the 'wrap2' function.

        """
        Adata        = self.Objective.Full(self.mvals0,Order=2)['H']
        Fdata        = np.zeros((self.FF.np,self.FF.np),dtype=float)
        printcool("Checking second derivatives by finite difference!\n%-8s%-20s%-20s%13s%13s%13s%13s" \
                  % ("Index", "Parameter1 ID", "Parameter2 ID", "Analytic","Numerical","Difference","Fractional"),bold=1,color=5)

        # Whee, our double-wrapped finite difference second derivative!
        def wrap2(mvals0,pidxi,pidxj):
            def func1(arg):
                mvals = list(mvals0)
                mvals[pidxj] += arg
                return f1d5p(fdwrap(self.Objective.Full,mvals,pidxi,'X',Order=0),self.h)
            return func1
        
        for i in range(self.FF.np):
            for j in range(i,self.FF.np):
                Fdata[i,j] = f1d5p(wrap2(self.mvals0,i,j),self.h)
                Denom = max(abs(Adata[i,j]),abs(Fdata[i,j]))
                Denom = Denom > 1e-8 and Denom or 1e-8
                D = Adata[i,j] - Fdata[i,j]
                Q = (Adata[i,j] - Fdata[i,j])/Denom
                cD = abs(D) > 0.5 and "\x1b[1;91m" or (abs(D) > 1e-2 and "\x1b[91m" or (abs(D) > 1e-5 and "\x1b[93m" or "\x1b[92m"))
                cQ = abs(Q) > 0.5 and "\x1b[1;91m" or (abs(Q) > 1e-2 and "\x1b[91m" or (abs(Q) > 1e-5 and "\x1b[93m" or "\x1b[92m"))
                logger.info("\r    %-8i%-20s%-20s% 13.4e% 13.4e%s% 13.4e%s% 13.4e\x1b[0m\n" \
                      % (i, self.FF.plist[i][:20], self.FF.plist[j][:20], Adata[i,j], Fdata[i,j], cD, D, cQ, Q))

    def readchk(self):
        """ Read the checkpoint file for the main optimizer. """
        self.chk = {}
        if self.rchk_fnm != None:
            absfnm = os.path.join(self.root,self.rchk_fnm)
            if os.path.exists(absfnm):
                self.chk = pickle.load(open(absfnm))
            else:
                logger.info("\x1b[40m\x1b[1;92mWARNING:\x1b[0m read_chk is set to True, but checkpoint file not loaded (wrong filename or doesn't exist?)\n")
        return self.chk

    def writechk(self):
        """ Write the checkpoint file for the main optimizer. """
        if self.wchk_fnm != None:
            logger.info("Writing the checkpoint file %s\n" % self.wchk_fnm)
            with open(os.path.join(self.root,self.wchk_fnm),'w') as f: pickle.dump(self.chk,f)
        <|MERGE_RESOLUTION|>--- conflicted
+++ resolved
@@ -17,12 +17,7 @@
 from forcebalance.finite_difference import f1d7p, f1d5p, fdwrap
 from collections import OrderedDict
 import random
-<<<<<<< HEAD
-from forcebalance.output import getLogger
-=======
-from baseclass import ForceBalanceBaseClass
 from forcebalance.output import getLogger, DEBUG
->>>>>>> b90b66a9
 logger = getLogger(__name__)
 
 # Global variable corresponding to the iteration number.
